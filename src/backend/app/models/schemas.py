--- conflicted
+++ resolved
@@ -133,7 +133,16 @@
     checks: Dict[str, bool]
     messages: List[str]
 
-<<<<<<< HEAD
+class ConstitutionPopulateRequest(BaseModel):
+    project_name: str
+    project_description: str
+    tech_stack: Optional[str] = ""
+
+class ConstitutionPopulateResponse(BaseModel):
+    status: str
+    constitution: str
+    message: str
+
 class DatasetSearchRequest(BaseModel):
     query: str
     uploaded_file: Optional[str] = None
@@ -159,15 +168,4 @@
 
 class NotebookGenerationResponse(BaseModel):
     notebook_content: str
-    filename: str
-=======
-class ConstitutionPopulateRequest(BaseModel):
-    project_name: str
-    project_description: str
-    tech_stack: Optional[str] = ""
-
-class ConstitutionPopulateResponse(BaseModel):
-    status: str
-    constitution: str
-    message: str
->>>>>>> 4aa8d07f
+    filename: str